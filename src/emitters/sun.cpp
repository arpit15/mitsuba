/*
	This file is part of Mitsuba, a physically based rendering system.

	Copyright (c) 2007-2012 by Wenzel Jakob and others.

	Mitsuba is free software; you can redistribute it and/or modify
	it under the terms of the GNU General Public License Version 3
	as published by the Free Software Foundation.

	Mitsuba is distributed in the hope that it will be useful,
	but WITHOUT ANY WARRANTY; without even the implied warranty of
	MERCHANTABILITY or FITNESS FOR A PARTICULAR PURPOSE. See the
	GNU General Public License for more details.

	You should have received a copy of the GNU General Public License
	along with this program. If not, see <http://www.gnu.org/licenses/>.
*/

#include <mitsuba/render/scene.h>
#include <mitsuba/core/bitmap.h>
#include <mitsuba/core/plugin.h>
#include <mitsuba/core/qmc.h>
#include "sunsky/sunmodel.h"

MTS_NAMESPACE_BEGIN

/* Apparent radius of the sun as seen from the earth (in degrees).
   This is an approximation--the actual value is somewhere between
   0.526 and 0.545 depending on the time of year */
#define SUN_APP_RADIUS 0.5358

#if SPECTRUM_SAMPLES == 3
# define SUN_PIXELFORMAT Bitmap::ERGB
#else
# define SUN_PIXELFORMAT Bitmap::ESpectrum
#endif

/*!\plugin{sun}{Sun emitter}
 * \icon{emitter_sun}
 * \order{7}
 * \parameters{
 *     \parameter{turbidity}{\Float}{
 *         This parameter determines the amount of aerosol present in the atmosphere.
 *         Valid range: 2-10. \default{3, corresponding to a clear sky in a temperate climate}
 *     }
 *     \parameter{year, month, day}{\Integer}{Denote the date of the
 *      observation \default{2010, 07, 10}}
 *     \parameter{hour,minute,\showbreak second}{\Float}{Local time
 *       at the location of the observer in 24-hour format\default{15, 00, 00,
 *       i.e. 3PM}}
 *     \parameter{latitude, longitude, timezone}{\Float}{
 *       These three parameters specify the oberver's latitude and longitude
 *       in degrees, and the local timezone offset in hours, which are required
 *       to compute the sun's position. \default{35.6894, 139.6917, 9 --- Tokyo, Japan}
 *     }
 *     \parameter{sunDirection}{\Vector}{Allows to manually
 *       override the sun direction in world space. When this value
 *       is provided, parameters pertaining to the computation
 *       of the sun direction (\code{year, hour, latitude,} etc.
 *       are unnecessary. \default{none}
 *     }
 *     \parameter{resolution}{\Integer}{Specifies the horizontal resolution of the precomputed
 *         image that is used to represent the sun environment map \default{512, i.e. 512$\times$256}}
 *     \parameter{scale}{\Float}{
 *         This parameter can be used to scale the the amount of illumination
 *         emitted by the sun emitter. \default{1}
 *     }
 *     \parameter{samplingWeight}{\Float}{
 *         Specifies the relative amount of samples
 *         allocated to this emitter. \default{1}
 *     }
 * }
 * This plugin implements the physically-based sun model proposed by
 * Preetham et al. \cite{Preetham1999Practical}. Using the provided position
 * and time information (see \pluginref{sky} for details), it can determine the
 * position of the sun as seen from the position of the observer.
 *
 * The radiance arriving at the earth surface is then found based on the spectral
 * emission profile of the sun and the extinction cross-section of the
 * atmosphere (which depends on the \code{turbidity} and the zenith angle of the sun).
 *
 * Like the \code{blackbody} emission profile (Page~\pageref{sec:blackbody}),
 * the sun model introduces physical units into the rendering process.
 * The radiance values computed by this plugin have units of power ($W$) per
 * unit area ($m^{-2}$) per steradian ($sr^{-1}$) per unit wavelength ($nm^{-1}$).
 * If these units are inconsistent with your scene description, you may use the
 * optional \texttt{scale} parameter to adjust them.
 *
 * This plugin supplies proper spectral power distributions when Mitsuba is
 * compiled in spectral rendering mode. Otherwise, they are simply projected onto
 * a linear RGB color space.
 *
 * \remarks{
 *   \item The sun is an intense light source that subtends a tiny solid angle.
 *   This can be a problem for certain rendering techniques (e.g. path
 *   tracing), which produce high variance output (i.e. noise in renderings)
 *   when the scene also contains specular or glossy or materials.
 * }
 */
class SunEmitter : public Emitter {
public:
	SunEmitter(const Properties &props)
			: Emitter(props) {
		m_scale = props.getFloat("scale", 1.0f);
		m_resolution = props.getInteger("resolution", 512);
		m_sun = computeSunCoordinates(props);
		m_sunRadiusScale = props.getFloat("sunRadiusScale", 1.0f);
		m_turbidity = props.getFloat("turbidity", 3.0f);
		m_stretch = props.getFloat("stretch", 1.0f);
	}

	SunEmitter(Stream *stream, InstanceManager *manager)
		    : Emitter(stream, manager) {
		m_scale = stream->readFloat();
		m_sunRadiusScale = stream->readFloat();
		m_turbidity = stream->readFloat();
		m_resolution = stream->readInt();
		m_sun = SphericalCoordinates(stream);
		configure();
	}

	void serialize(Stream *stream, InstanceManager *manager) const {
		Emitter::serialize(stream, manager);
		stream->writeFloat(m_scale);
		stream->writeFloat(m_sunRadiusScale);
		stream->writeFloat(m_turbidity);
		stream->writeInt(m_resolution);
		m_sun.serialize(stream);
	}

	void configure() {
		SphericalCoordinates sun(m_sun);
		sun.elevation *= m_stretch;
		m_sunDir = toSphere(sun);

		/* Solid angle covered by the sun */
		m_theta = degToRad(SUN_APP_RADIUS * 0.5f);
		m_solidAngle = 2 * M_PI * (1 - std::cos(m_theta));
		m_radiance = computeSunRadiance(m_sun.elevation, m_turbidity) * m_scale;
	}

	bool isCompound() const {
		return true;
	}

	Emitter *getElement(size_t i) {
		if (i != 0)
			return NULL;
		/* Rasterizing the sphere to an environment map and checking the
		   individual pixels for coverage (which is what Mitsuba 0.3.0 did)
		   was slow and not very effective; for instance the power varied
		   dramatically with resolution changes. Since the sphere generally
		   just covers a few pixels, the code below rasterizes it much more
		   efficiently by generating a few thousand QMC samples.

		   Step 1: compute a *very* rough estimate of how many
		   pixel in the output environment map will be covered
		   by the sun */
		size_t pixelCount = m_resolution*m_resolution/2;
		Float cosTheta = std::cos(m_theta * m_sunRadiusScale);

		/* Ratio of the sphere that is covered by the sun */
		Float coveredPortion = 0.5f * (1 - cosTheta);

		/* Approx. number of samples that need to be generated,
		   be very conservative */
		size_t nSamples = (size_t) std::max((Float) 100,
			(pixelCount * coveredPortion * 1000));

		ref<Bitmap> bitmap = new Bitmap(SUN_PIXELFORMAT, Bitmap::EFloat,
			Vector2i(m_resolution, m_resolution/2));
		bitmap->clear();
		Frame frame(m_sunDir);

		Point2 factor(bitmap->getWidth() / (2*M_PI),
			bitmap->getHeight() / M_PI);

		Spectrum *target = (Spectrum *) bitmap->getFloatData();
		Spectrum value =
			m_radiance * (2 * M_PI * (1-std::cos(m_theta))) *
<<<<<<< HEAD
			static_cast<Float>(bitmap->getWidth() * bitmap->getHeight())
			/ (2 * M_PI * M_PI * nSamples);
=======
			(bitmap->getWidth() * bitmap->getHeight())
			/ (2.0f * M_PI * M_PI * (Float) nSamples);
>>>>>>> ad29ce0c

		for (size_t i=0; i<nSamples; ++i) {
			Vector dir = frame.toWorld(
				Warp::squareToUniformCone(cosTheta, sample02(i)));

			Float sinTheta = math::safe_sqrt(1-dir.y*dir.y);
			SphericalCoordinates sphCoords = fromSphere(dir);

			Point2i pos(
				std::min(std::max(0, (int) (sphCoords.azimuth * factor.x)), bitmap->getWidth()-1),
				std::min(std::max(0, (int) (sphCoords.elevation * factor.y)), bitmap->getHeight()-1));

			target[pos.x + pos.y * bitmap->getWidth()] += value / std::max((Float) 1e-3f, sinTheta);
		}

		/* Instantiate a nested envmap plugin */
		Properties props("envmap");
		Properties::Data bitmapData;
		bitmapData.ptr = (uint8_t *) bitmap.get();
		bitmapData.size = sizeof(Bitmap);
		props.setData("bitmap", bitmapData);
		const Transform &trafo = m_worldTransform->eval(0);
		props.setTransform("toWorld", trafo);
		props.setFloat("samplingWeight", m_samplingWeight);
		Emitter *emitter = static_cast<Emitter *>(
			PluginManager::getInstance()->createObject(
			MTS_CLASS(Emitter), props));
		emitter->configure();
		return emitter;
	}

	AABB getAABB() const {
		NotImplementedError("getAABB");
	}

	std::string toString() const {
		std::ostringstream oss;
		oss << "SunEmitter[" << endl
			<< "  sunDir = " << m_sunDir.toString() << "," << endl
			<< "  sunRadiusScale = " << m_sunRadiusScale << "," << endl
			<< "  turbidity = " << m_turbidity << "," << endl
			<< "  scale = " << m_scale << endl
			<< "]";
		return oss.str();
	}

	MTS_DECLARE_CLASS()
protected:
	/// Environment map resolution
	int m_resolution;
	/// Constant scale factor applied to the model
	Float m_scale;
	/// Scale factor that can be applied to the sun radius
	Float m_sunRadiusScale;
	/// Angle cutoff for the sun disk (w/o scaling)
	Float m_theta;
	/// Solid angle covered by the sun (w/o scaling)
	Float m_solidAngle;
	/// Position of the sun in spherical coordinates
	SphericalCoordinates m_sun;
	/// Direction of the sun (untransformed)
	Vector m_sunDir;
	/// Turbidity of the atmosphere
	Float m_turbidity;
	/// Radiance arriving from the sun disk
	Spectrum m_radiance;
	/// Stretch factor to extend to the bottom hemisphere
	Float m_stretch;
};

MTS_IMPLEMENT_CLASS_S(SunEmitter, false, Emitter)
MTS_EXPORT_PLUGIN(SunEmitter, "Sun emitter");
MTS_NAMESPACE_END
<|MERGE_RESOLUTION|>--- conflicted
+++ resolved
@@ -178,13 +178,8 @@
 		Spectrum *target = (Spectrum *) bitmap->getFloatData();
 		Spectrum value =
 			m_radiance * (2 * M_PI * (1-std::cos(m_theta))) *
-<<<<<<< HEAD
 			static_cast<Float>(bitmap->getWidth() * bitmap->getHeight())
 			/ (2 * M_PI * M_PI * nSamples);
-=======
-			(bitmap->getWidth() * bitmap->getHeight())
-			/ (2.0f * M_PI * M_PI * (Float) nSamples);
->>>>>>> ad29ce0c
 
 		for (size_t i=0; i<nSamples; ++i) {
 			Vector dir = frame.toWorld(
